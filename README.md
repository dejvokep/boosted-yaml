# 🔼 BoostedYAML

A simple-to-use standalone (beneficial for cross-platform and multimodule projects) Java library delivering boosted experience while working with YAML documents. Work on this
project started on Apr 8, 2021 with the target to build advanced, hence still easy-to-use library which would enable
developers to manage documents and files with ease.

If you are developing plugins for Spigot/BungeeCord API, make sure to read the post at [SpigotMC forums](https://www.spigotmc.org/threads/545585/) for more information regarding setup and other relevant useful information.

# ❓ Why to use BoostedYAML over other libraries?

BoostedYAML is single of its kind, given the following advantages:

1. **SnakeYAML Engine based** - built upon popular and trusted software.
2. **YAML 1.2 supported** - allows to reliably parse JSON files
3. **Comments everywhere** - no longer a headache for your customers, say bye to external documentation.
4. **File updater** - upgrading to the latest version of your software? Adapt the configuration files easily, with one
   line of code.
5. **Beautiful structure management** - makes your code cleaner and easier to read.
6. **Functional interfaces included** - we've got something for everyone.
7. **Amazing features** - automatic saving, updating, endless possibilities.
8. **Settings for everything** - customize it to suite your needs just perfectly.
9. **Performant and well documented** - just like a dream.
10. **Open source** - if there's anything that can be improved, feel free to let me know, or contribute.
11. **TDD (test driven development)** - don't worry about reliability, everything's verified automatically before
    production by more than 140 tests.

All of that with quick and kind support. Convinced? Let's get you onboard.

# 🔧 Quick setup
Setup takes only about 5 minutes. Example software built using this guide is available at https://github.com/dejvokep/boosted-yaml-example.
## 1. Add using Maven:
BoostedYAML is hosted by Maven Central Repository. That means, you only need to add a dependency:
```xml
<dependency>
  <groupId>dev.dejvokep</groupId>
  <artifactId>boosted-yaml</artifactId>
<<<<<<< HEAD
  <version>1.3.3</version>
=======
  <version>1.3</version>
>>>>>>> 0bd2f7a2
</dependency>
```
Add the following shading section to prevent class loader conflicts:
```xml
<build>
  <plugins>
    <plugin>
      <groupId>org.apache.maven.plugins</groupId>
      <artifactId>maven-shade-plugin</artifactId>
      <version>3.3.0</version>
      <configuration>
        <relocations>
          <relocation>
            <pattern>dev.dejvokep.boostedyaml</pattern>
            <!-- Replace this -->
            <shadedPattern>me.plugin.libs</shadedPattern>
          </relocation>
        </relocations>
      </configuration>
      <executions>
        <execution>
          <phase>package</phase>
          <goals>
            <goal>shade</goal>
          </goals>
        </execution>
      </executions>
    </plugin>
  </plugins>
</build>
```
## 1.1. Add using Gradle:
BoostedYAML is hosted by Maven Central Repository. That means, you only need to add a dependency (and the maven central repo):
```gradle
repositories {
   mavenCentral()
}

dependencies {
   implementation "dev.dejvokep:boosted-yaml:1.3"
}
```

Add the following shadowing section to prevent class loader conflicts:
- Add this at the very start of your build.gradle file: (Gradle 7.3)
```gradle
plugins {
  id 'com.github.johnrengelman.shadow' version '7.1.2'
  id 'java'
}
```
- To use the shadowing project, this will help with relocating,
- if this is not available for your gradle version, please [take a look here](https://imperceptiblethoughts.com/shadow/getting-started/)

Then at the end of your build.gradle file:
```gradle
// Relocating a Package
shadowJar {
   // The second string is where you will locate dev.dejvokep.boostedyaml
   relocate 'dev.dejvokep.boostedyaml', 'me.plugin.libs'
}
```
Learn more about shadow for gradle [here](https://imperceptiblethoughts.com/shadow/introduction/#benefits-of-shadow)

## 2. Routes and how to access content
Routes are immutable objects used to address content - similar to URIs (Universe Resource Identifier). Please read more about them [here](https://dejvokep.gitbook.io/boostedyaml/routing/routes).
## 3. Create your document:
Please note that this guide covers only the basics, there are a lot more variations of the method - learn more at the [Javadoc](https://javadoc.io/doc/dev.dejvokep/boosted-yaml/latest/dev/dejvokep/boostedyaml/YamlDocument.html) or [wiki](https://dejvokep.gitbook.io/boostedyaml/).
```java
YamlDocument config = YamlDocument.create(new File("config.yml"), getResource("config.yml"));
```
**The file will automatically be managed by the library** - no need to create it if it does not exist, nor copy the defaults. Everything's done automatically. **Please note** that if you chose to use [Routes (objects)](https://javadoc.io/doc/dev.dejvokep/boosted-yaml/latest/dev/dejvokep/boostedyaml/route/Route.html), you will need to configure the document to use `KeyFormat.OBJECT`. You can do so via GeneralSettings, with the final `.create()` method looking like:
```java
YamlDocument config = YamlDocument.create(new File("config.yml"), getResource("config.yml"), GeneralSettings.builder().setKeyFormat(KeyFormat.OBJECT).build(), LoaderSettings.DEFAULT, DumperSettings.DEFAULT, UpdaterSettings.DEFAULT);
```
## 4. Updater prerequisites:
###### A)
You might already be familiar with specifying version inside your document, most common is something like this:
```yaml
config-version: 1
```
BoostedYAML defines such information as version ID. Pick a route at which the version ID of the document will be. **You will never be able to change it** and **the defaults must have it specified and valid**. Provide the route to UpdaterSettings like this:
```java
UpdaterSettings.builder().setVersioning(new BasicVersioning("config-version")).build();
```
Do not forget to provide the built settings to the `.create()` method.
###### B)
The first version ID the document's going to have is 1, like shown below. The next release of the file will have ID of 2, then 3...:
```yaml
config-version: 1   # 1st release
config-version: 2   # 2nd release
config-version: 3   # 3rd release
# etc.
```
###### C)
Parameters of the `.create()` might now look like this:
```java
YamlDocument config = YamlDocument.create(new File("config.yml"), getResource("config.yml"), GeneralSettings.DEFAULT, LoaderSettings.builder().setAutoUpdate(true).build(), DumperSettings.DEFAULT, UpdaterSettings.builder().setVersioning(new BasicVersioning("config-version")).build());
```
The custom LoaderSettings with enabled auto-update will ensure the document's automatically updated initially and each time it's reloaded.

**That's it! No need to do some weird file version handling manually, let BoostedYAML do it for you.** The updater also offers some nice features like [ignored routes](https://dejvokep.gitbook.io/boostedyaml/settings/updatersettings#ignored-routes) and [relocations](https://dejvokep.gitbook.io/boostedyaml/settings/updatersettings#ignored-routes), which you can learn more about by clicking the links.
## 5. Use the document to it's fullest:
Reload/save anytime from/to the file:
```java
config.reload();
config.save();
```
Obtain data using `getX(String route)`, alternatively, use functional getters for functional method chaining:
```java
Mode m = config.getStringOptional("mode").map(mode -> Mode.valueOf(mode.toUpperCase())).orElse(Mode.PERFORMANCE);
```
**BoostedYAML also provides** it's own serialization system and other cool options, about which you can read more [at the wiki](https://dejvokep.gitbook.io/boostedyaml/).

# 🤖 Support
You can read the detailed instructions [at the wiki](https://dejvokep.gitbook.io/boostedyaml/). If you need help with anything, feel free join the [Discord server](https://discord.gg/BbhADEy). Or, just to talk with us 👋<|MERGE_RESOLUTION|>--- conflicted
+++ resolved
@@ -34,11 +34,7 @@
 <dependency>
   <groupId>dev.dejvokep</groupId>
   <artifactId>boosted-yaml</artifactId>
-<<<<<<< HEAD
   <version>1.3.3</version>
-=======
-  <version>1.3</version>
->>>>>>> 0bd2f7a2
 </dependency>
 ```
 Add the following shading section to prevent class loader conflicts:
